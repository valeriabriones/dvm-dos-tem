--- conflicted
+++ resolved
@@ -1,588 +1,583 @@
-#include <exception>
-#include <json/value.h>
-#include <boost/filesystem.hpp>
-#include "../include/ModelData.h"
-
-#include "TEMLogger.h"
-#include "TEMUtilityFunctions.h"
-
-extern src::severity_logger< severity_level > glg;
-
-
-/** Returns a string with first colum r justified and
- * of with 'w'. Can be used to build tables likle this:
- *
- *       somestr: 0
- *       somestr: 0
- *       somestr: 0
- *
- *  with a newline, for use in a table.
- */
-std::string table_row(int w, std::string d, bool v) {
-  std::stringstream s;
-  s << std::setw(w) << std::setfill(' ') << d << ": " << v << "\n";
-  return s.str();
-}
-
-ModelData::~ModelData() {}
-
-ModelData::ModelData(Json::Value controldata):force_cmt(-1) {
-
-  BOOST_LOG_SEV(glg, debug) << "Creating a ModelData. New style constructor with injected controldata...";
-  
-  std::string stgstr(controldata["stage_settings"]["run_stage"].asString());
-
-  inter_stage_pause = controldata["stage_settings"]["inter_stage_pause"].asBool();
-  initmode = controldata["stage_settings"]["restart"].asInt();  // may become obsolete
-  tr_yrs        = controldata["stage_settings"]["tr_yrs"].asInt();
-  sc_yrs        = controldata["stage_settings"]["sc_yrs"].asInt();
-
-  parameter_dir     = controldata["IO"]["parameter_dir"].asString();
-  hist_climate_file = controldata["IO"]["hist_climate_file"].asString();
-  proj_climate_file = controldata["IO"]["proj_climate_file"].asString();
-  veg_class_file    = controldata["IO"]["veg_class_file"].asString();
-  fri_fire_file     = controldata["IO"]["fri_fire_file"].asString();
-  hist_exp_fire_file= controldata["IO"]["hist_exp_fire_file"].asString();
-  proj_exp_fire_file= controldata["IO"]["proj_exp_fire_file"].asString();
-  topo_file         = controldata["IO"]["topo_file"].asString();
-  drainage_file     = controldata["IO"]["drainage_file"].asString();
-  soil_texture_file = controldata["IO"]["soil_texture_file"].asString();
-  co2_file          = controldata["IO"]["co2_file"].asString();
-  runmask_file      = controldata["IO"]["runmask_file"].asString();
-  output_dir        = controldata["IO"]["output_dir"].asString();
-  output_spec_file  = controldata["IO"]["output_spec_file"].asString();
-  output_monthly    = controldata["IO"]["output_monthly"].asInt();
-  nc_eq             = controldata["IO"]["output_nc_eq"].asBool();
-  nc_sp             = controldata["IO"]["output_nc_sp"].asBool();
-  nc_tr             = controldata["IO"]["output_nc_tr"].asBool();
-  nc_sc             = controldata["IO"]["output_nc_sc"].asBool();
-
-  pid_tag           = controldata["calibration-IO"]["pid_tag"].asString();
-  caldata_tree_loc  = controldata["calibration-IO"]["caldata_tree_loc"].asString();
-
-  updatelai     = controldata["model_settings"]["dynamic_lai"].asInt(); // checked in Cohort::updateMonthly_DIMVeg
-
-
-  // Unused (11/23/2015)
-  changeclimate = controldata["model_settings"]["dynamic_climate"].asInt();
-  changeco2     = controldata["model_settings"]["varied_co2"].asInt();
-  useseverity   = controldata["model_settings"]["fire_severity_as_input"].asInt();
-
-}
-
-/** Update all the appropriate fields in ModelData from an ArgHandler object.
-
-    Pass const * so that access to ArgHandler is read-only.
-*/
-void ModelData::update(ArgHandler const * arghandler) {
-
-  BOOST_LOG_SEV(glg, debug) << "Updating ModelData from an ArgHandler...";
-
-  this->pr_yrs = arghandler->get_pr_yrs();
-  this->eq_yrs = arghandler->get_eq_yrs();
-  this->sp_yrs = arghandler->get_sp_yrs();
-  this->tr_yrs = arghandler->get_tr_yrs();
-  this->sc_yrs = arghandler->get_sc_yrs();
-  this->pid_tag = arghandler->get_pid_tag();
-  this->last_n_json_files = arghandler->get_last_n_json_files();
-  this->archive_all_json = arghandler->get_archive_all_json();
-  this->tar_caljson = arghandler->get_tar_caljson();
-
-  // it it was set on the command line, then use that value, otherwise,
-  // use the value
-  if (arghandler->get_inter_stage_pause()) {
-    this->inter_stage_pause = arghandler->get_inter_stage_pause();
-  }
-
-  // User wants to override the veg map
-  if (arghandler->get_force_cmt() >= 0) {
-    this->force_cmt = arghandler->get_force_cmt();
-  }
-}
-
-
-ModelData::ModelData():force_cmt(-1) {
-  set_envmodule(false);
-  set_bgcmodule(false);
-  set_dvmmodule(false);
-  set_dslmodule(false);
-  set_dsbmodule(false);
-}
-
-
-bool ModelData::get_envmodule() {
-  return this->envmodule;
-}
-void ModelData::set_envmodule(const std::string &s) {
-  BOOST_LOG_SEV(glg, info) << "Setting envmodule to " << s;
-  this->envmodule = temutil::onoffstr2bool(s);
-}
-void ModelData::set_envmodule(const bool v) {
-  BOOST_LOG_SEV(glg, info) << "Setting envmodule to " << v;
-  this->envmodule = v;
-}
-
-bool ModelData::get_bgcmodule() {
-  return this->bgcmodule;
-}
-void ModelData::set_bgcmodule(const std::string &s) {
-  BOOST_LOG_SEV(glg, info) << "Setting bgcmodule to " << s;
-  this->bgcmodule = temutil::onoffstr2bool(s);
-}
-void ModelData::set_bgcmodule(const bool v) {
-  BOOST_LOG_SEV(glg, info) << "Setting bgcmodule to " << v;
-  this->bgcmodule = v;
-}
-
-bool ModelData::get_dvmmodule() {
-  return this->dvmmodule;
-}
-void ModelData::set_dvmmodule(const std::string &s) {
-  BOOST_LOG_SEV(glg, info) << "Setting dvmmodule to " << s;
-  this->dvmmodule = temutil::onoffstr2bool(s);
-}
-void ModelData::set_dvmmodule(const bool v) {
-  BOOST_LOG_SEV(glg, info) << "Setting dvmmodule to " << v;
-  this->dvmmodule = v;
-}
-
-bool ModelData::get_dslmodule() {
-  return this->dslmodule;
-}
-void ModelData::set_dslmodule(const std::string &s) {
-  BOOST_LOG_SEV(glg, info) << "Setting dslmodule to " << s;
-  this->dslmodule = temutil::onoffstr2bool(s);
-}
-void ModelData::set_dslmodule(const bool v) {
-  BOOST_LOG_SEV(glg, info) << "Setting dslmodule to " << v;
-  this->dslmodule = v;
-}
-
-bool ModelData::get_dsbmodule() {
-  return this->dsbmodule;
-}
-void ModelData::set_dsbmodule(const std::string &s) {
-  BOOST_LOG_SEV(glg, info) << "Setting dsbmodule to " << s;
-  this->dsbmodule = temutil::onoffstr2bool(s);
-}
-void ModelData::set_dsbmodule(const bool v) {
-  BOOST_LOG_SEV(glg, info) << "Setting dsbmodule to " << v;
-  this->dsbmodule = v;
-}
-
-bool ModelData::get_nfeed() {
-  return this->nfeed;
-}
-void ModelData::set_nfeed(const std::string &s) {
-  BOOST_LOG_SEV(glg, info) << "Setting ModelData.nfeed to " << s;
-  this->nfeed = temutil::onoffstr2bool(s);
-}
-void ModelData::set_nfeed(const bool v) {
-  BOOST_LOG_SEV(glg, info) << "Setting ModelData.nfeed to " << v;
-  this->nfeed = v;
-}
-
-bool ModelData::get_avlnflg() {
-  return this->avlnflg;
-}
-void ModelData::set_avlnflg(const std::string &s) {
-  BOOST_LOG_SEV(glg, info) << "Setting ModelData.avlnflg to " << s;
-  this->avlnflg = temutil::onoffstr2bool(s);
-}
-void ModelData::set_avlnflg(const bool v) {
-  BOOST_LOG_SEV(glg, info) << "Setting ModelData.avlnflg to " << v;
-  this->avlnflg = v;
-}
-
-bool ModelData::get_baseline() {
-  return this->baseline;
-}
-void ModelData::set_baseline(const std::string &s) {
-  BOOST_LOG_SEV(glg, info) << "Setting ModelData.baseline to " << s;
-  this->baseline = temutil::onoffstr2bool(s);
-}
-void ModelData::set_baseline(const bool v) {
-  BOOST_LOG_SEV(glg, info) << "Setting ModelData.baseline to " << v;
-  this->baseline = v;
-}
-
-std::string ModelData::describe_module_settings() {
-  std::stringstream s;
-  s << table_row(15, "envmodule", this->get_envmodule());
-  s << table_row(15, "bgcmodule", this->get_bgcmodule());
-  s << table_row(15, "dvmmodule", this->get_dvmmodule());
-  s << table_row(15, "dslmodule", this->get_dslmodule());
-  s << table_row(15, "dsbmodule", this->get_dsbmodule());
-  s << table_row(15, "nfeed", this->get_nfeed());
-  s << table_row(15, "avlnflg", this->get_avlnflg());
-  return s.str();
-}
-
-
-/** Construct empty netCDF output files.
- *
- *  This function reads in output selections from a csv file specified
- *  in the config file. It creates an OutputSpec and an empty
- *  NetCDF file for each line.
-*/
-void ModelData::create_netCDF_output_files(int ysize, int xsize, const std::string& stage) {
-
-  boost::filesystem::path output_base = output_dir;
-
-  // Load output specification file
-  BOOST_LOG_SEV(glg, debug) << "Loading output specification file "<<output_spec_file;
-  std::ifstream output_csv(output_spec_file.c_str());
-
-  std::string s;
-  std::getline(output_csv, s); // Discard first line - header strings
-
-  std::string token;    // Substrings between commas
-  std::string name;     // CSV file variable name
-  std::string timestep; // Yearly, monthly, or daily
-  std::string invalid_option = "invalid"; // This marks an invalid selection
-
-  // Handle for the NetCDF file
-  int ncid;
-
-  // NetCDF file dimensions, applicable to all output files
-  int timeD;    // unlimited dimension
-  int xD;
-  int yD;
-
-  // NetCDF file dimensions; different dims are applicable for different vars.
-  int pftD;
-  int pftpartD;
-  int layerD;
-
-  // NetCDF variable handle
-  int Var;
-  int tcVar; // time coordinate variable
-
-  // 1D Coordinate
-  int vartype1D_dimids[1];
-
-  // 3D Ecosystem
-  int vartype3D_dimids[3];
-
-  // 4D Soil
-  int vartypeSoil4D_dimids[4];
-
-  // 4D Veg - PFT or compartment but not both
-  int vartypeVeg4D_dimids[4];
-
-  // 5D Veg - PFT and PFT compartment
-  int vartypeVeg5D_dimids[5];
- 
-  // Ingest output specification file, create OutputSpec for each entry.
-  while(std::getline(output_csv, s)){ 
-
-    std::istringstream ss(s);
-
-    std::string units;
-    std::string desc;
-
-    OutputSpec new_spec;
-    new_spec.pft = false;
-    new_spec.compartment = false;
-    new_spec.layer = false;
-    new_spec.yearly = false;
-    new_spec.monthly = false;
-    new_spec.daily = false;
-    new_spec.dim_count = 3; // All variables have time, y, x
-
-    for(int ii=0; ii<9; ii++){
-      std::getline(ss, token, ',');
-      //std::cout<<"token: "<<token<<std::endl;
-
-      if(ii==0){ // Variable name
-        name = token; 
-      }
-      else if(ii==1){ // Short description
-        desc = token;
-      }
-      else if(ii==2){ // Units
-        units = token;
-      }
-      else if(ii==3){//Yearly
-        if(token.length()>0 && token.compare(invalid_option) != 0){
-          timestep = "yearly";
-          new_spec.yearly = true;
-        }
-      }
-      else if(ii==4){ // Monthly
-        if(token.length()>0 && token.compare(invalid_option) != 0){
-          timestep = "monthly";
-          new_spec.monthly = true;
-          new_spec.yearly = false;
-        }
-      }
-      else if(ii==5){ // Daily
-        if(token.length()>0 && token.compare(invalid_option) != 0){
-          timestep = "daily";
-          new_spec.daily = true;
-          new_spec.monthly = false;
-          new_spec.yearly = false;
-        }
-      }
-      else if(ii==6){ // PFT
-        if(token.length()>0 && token.compare(invalid_option) != 0){
-          new_spec.pft = true;
-          new_spec.dim_count++;
-        }
-      }
-      else if(ii==7){ // Compartment
-        if(token.length()>0 && token.compare(invalid_option) != 0){
-          new_spec.compartment = true;
-          new_spec.dim_count++;
-        }
-      }
-      else if(ii==8){ // Layer
-        if(token.length()>0 && token.compare(invalid_option) != 0){
-          new_spec.layer = true;
-          new_spec.dim_count++;
-        }
-      }
-    } // end looping over tokens (aka columns) in a line
-
-    // Only create a file if a timestep is specified for the variable.
-    // Otherwise, assume the user does not want that variable output.
-    if(new_spec.yearly || new_spec.monthly || new_spec.daily){
-
-      // File location information for reconstructing a complete path
-      // and filename during output.
-      new_spec.file_path = output_base.string();
-      new_spec.filename_prefix = name + "_" + timestep;
-
-      // Temporary name for file creation.
-      std::string creation_filename = name + "_" + timestep + "_" + stage + ".nc";
-
-      BOOST_LOG_SEV(glg, debug)<<"Variable: "<<name<<". Timestep: "<<timestep;
-
-      // filename with local path
-      boost::filesystem::path output_filepath = output_base / creation_filename;
-      // convert path to string for simplicity in the following function calls
-      std::string creation_filestr = output_filepath.string();
-
-      // Creating NetCDF file
-<<<<<<< HEAD
-      BOOST_LOG_SEV(glg, debug) << "Creating output NetCDF file " << creation_filestr;
-      temutil::nc( nc_create(creation_filestr.c_str(), NC_CLOBBER, &ncid) );
-=======
-      BOOST_LOG_SEV(glg, debug)<<"Creating output NetCDF file "<<creation_filestr;
-      temutil::nc( nc_create_par(creation_filestr.c_str(), NC_CLOBBER|NC_NETCDF4|NC_MPIIO, MPI_COMM_WORLD, MPI_INFO_NULL, &ncid) );
->>>>>>> 5bc0b249
-
-      BOOST_LOG_SEV(glg, debug) << "Adding file-level attributes";
-      temutil::nc( nc_put_att_text(ncid, NC_GLOBAL, "Git_SHA", strlen(GIT_SHA), GIT_SHA ) );
-
-      BOOST_LOG_SEV(glg, debug) << "Adding dimensions...";
-
-      // All variables will have dimensions: time, y, x
-      temutil::nc( nc_def_dim(ncid, "time", NC_UNLIMITED, &timeD) );
-      temutil::nc( nc_def_dim(ncid, "y", ysize, &yD) );
-      temutil::nc( nc_def_dim(ncid, "x", xsize, &xD) );
-
-      // System-wide variables
-      if(new_spec.dim_count==3){
-        vartype3D_dimids[0] = timeD;
-        vartype3D_dimids[1] = yD;
-        vartype3D_dimids[2] = xD;
-
-        temutil::nc( nc_def_var(ncid, name.c_str(), NC_DOUBLE, 3, vartype3D_dimids, &Var) );
-        //Instruct HDF5 to use independent parallel access for this variable
-        temutil::nc( nc_var_par_access(ncid, Var, NC_INDEPENDENT) );
-      }
-
-      // PFT specific dimensions
-      else if(new_spec.pft && !new_spec.compartment){
-        temutil::nc( nc_def_dim(ncid, "pft", NUM_PFT, &pftD) );
-
-        vartypeVeg4D_dimids[0] = timeD;
-        vartypeVeg4D_dimids[1] = pftD;
-        vartypeVeg4D_dimids[2] = yD;
-        vartypeVeg4D_dimids[3] = xD;
-
-        temutil::nc( nc_def_var(ncid, name.c_str(), NC_DOUBLE, 4, vartypeVeg4D_dimids, &Var) );
-        //Instruct HDF5 to use independent parallel access for this variable
-        temutil::nc( nc_var_par_access(ncid, Var, NC_INDEPENDENT) );
-      }
-
-      // PFT compartment only
-      else if(!new_spec.pft && new_spec.compartment){
-        temutil::nc( nc_def_dim(ncid, "pftpart", NUM_PFT_PART, &pftpartD) );
-
-        vartypeVeg4D_dimids[0] = timeD;
-        vartypeVeg4D_dimids[1] = pftpartD;
-        vartypeVeg4D_dimids[2] = yD;
-        vartypeVeg4D_dimids[3] = xD;
-
-        temutil::nc( nc_def_var(ncid, name.c_str(), NC_DOUBLE, 4, vartypeVeg4D_dimids, &Var) );
-        //Instruct HDF5 to use independent parallel access for this variable
-        temutil::nc( nc_var_par_access(ncid, Var, NC_INDEPENDENT) );
-      }
-
-      // PFT and PFT compartments
-      else if(new_spec.pft && new_spec.compartment){ 
-        temutil::nc( nc_def_dim(ncid, "pft", NUM_PFT, &pftD) );
-        temutil::nc( nc_def_dim(ncid, "pftpart", NUM_PFT_PART, &pftpartD) );
-
-        vartypeVeg5D_dimids[0] = timeD;
-        vartypeVeg5D_dimids[1] = pftpartD;
-        vartypeVeg5D_dimids[2] = pftD;
-        vartypeVeg5D_dimids[3] = yD;
-        vartypeVeg5D_dimids[4] = xD;
-
-        temutil::nc( nc_def_var(ncid, name.c_str(), NC_DOUBLE, 5, vartypeVeg5D_dimids, &Var) );
-        //Instruct HDF5 to use independent parallel access for this variable
-        temutil::nc( nc_var_par_access(ncid, Var, NC_INDEPENDENT) );
-      }
-
-      // Soil specific dimensions
-      else if(new_spec.layer){
-        temutil::nc( nc_def_dim(ncid, "layer", MAX_SOI_LAY, &layerD) );
-
-        vartypeSoil4D_dimids[0] = timeD;
-        vartypeSoil4D_dimids[1] = layerD;
-        vartypeSoil4D_dimids[2] = yD;
-        vartypeSoil4D_dimids[3] = xD;
-
-        temutil::nc( nc_def_var(ncid, name.c_str(), NC_DOUBLE, 4, vartypeSoil4D_dimids, &Var) );
-        //Instruct HDF5 to use independent parallel access for this variable
-        temutil::nc( nc_var_par_access(ncid, Var, NC_INDEPENDENT) );
-      }
-
-      //  monthly tr :  days since 1901, copy attributes and data from hist climate
-      //  yearly tr :  days since 1901, copy attributes from hist climate; generate data...
-      //
-      //  monthly sc : days since 2001, copy attributes and data from proj climate
-      //  yearly sc : days since 2001, copy attributes from proj climate, generate data...
-
-      if (stage == "tr" && (timestep == "yearly" || timestep == "monthly")) {
-        vartype1D_dimids[0] = timeD;
-        temutil::nc( nc_def_var(ncid, "time", NC_DOUBLE, 1, vartype1D_dimids, &tcVar) );
-
-        int hist_climate_ncid;
-        int hist_climate_tcV;
-
-        temutil::nc( nc_open(this->hist_climate_file.c_str(), NC_NOWRITE, &hist_climate_ncid) );
-        temutil::nc( nc_inq_varid(hist_climate_ncid, "time", &hist_climate_tcV));
-
-        // Copy attributes for time variable
-        temutil::nc( nc_copy_att(hist_climate_ncid, hist_climate_tcV, "units", ncid, tcVar));
-        temutil::nc( nc_copy_att(hist_climate_ncid, hist_climate_tcV, "calendar", ncid, tcVar));
-
-        // perhaps write calendar attribute if it does not exist?
-        //std::string s = "365_day";
-        //temutil::nc( nc_put_att_text(ncid, tcVar, "calendar", s.length(), s.c_str()) );
-
-      }
-
-      if (stage == "sc" && (timestep == "yearly" || timestep == "monthly")) {
-        vartype1D_dimids[0] = timeD;
-        temutil::nc( nc_def_var(ncid, "time", NC_DOUBLE, 1, vartype1D_dimids, &tcVar) );
-
-        int proj_climate_ncid;
-        int proj_climate_tcV;
-
-        temutil::nc( nc_open(this->proj_climate_file.c_str(), NC_NOWRITE, &proj_climate_ncid) );
-        temutil::nc( nc_inq_varid(proj_climate_ncid, "time", &proj_climate_tcV));
-
-        temutil::nc( nc_copy_att(proj_climate_ncid, proj_climate_tcV, "units", ncid, tcVar));
-        temutil::nc( nc_copy_att(proj_climate_ncid, proj_climate_tcV, "calendar", ncid, tcVar));
-
-        // perhaps write calendar attribute if it does not exist?
-        //std::string s = "365_day";
-        //temutil::nc( nc_put_att_text(ncid, tcVar, "calendar", s.length(), s.c_str()) );
-
-      }
-
-
-      BOOST_LOG_SEV(glg, debug) << "Adding variable-level attributes from output spec.";
-      temutil::nc( nc_put_att_text(ncid, Var, "units", units.length(), units.c_str()) );
-      temutil::nc( nc_put_att_text(ncid, Var, "long_name", desc.length(), desc.c_str()) );
-      temutil::nc( nc_put_att_double(ncid, Var, "_FillValue", NC_DOUBLE, 1, &MISSING_D) );
-
-      /* End Define Mode (not strictly necessary for netcdf 4) */
-      BOOST_LOG_SEV(glg, debug) << "Leaving 'define mode'...";
-      temutil::nc( nc_enddef(ncid) );
-
-      /* Fill out the time coordinate variable */
-      if ((stage == "tr") || (stage == "sc") && timestep == "yearly") {
-        BOOST_LOG_SEV(glg, debug) << "Time coordinate variable, tr or sc, yearly.";
-
-        int tcV;
-        temutil::nc( nc_inq_varid(ncid, "time", &tcV));
-
-        int runyrs;
-        if (stage == "tr") { runyrs = this->tr_yrs; }
-        if (stage == "sc") { runyrs = this->sc_yrs; }
-
-        std::vector<int> time_coord_values(runyrs, 0);
-        for (int i=0; i < runyrs; i++) {
-          time_coord_values.at(i) = 365 * i; // assumes attribute calendar:'365_day'
-        }
-        size_t start[1];
-        size_t count[1];
-
-        start[0] = 0;
-        count[0] = time_coord_values.size();
-
-        temutil::nc( nc_put_vara_int(ncid, tcV, start, count, &time_coord_values[0]) );
-
-      }
-
-      if ((stage == "tr" || stage == "sc") && timestep == "monthly") {
-        BOOST_LOG_SEV(glg, debug) << "Time coordinate variable, tr or sc, monthly.";
-
-        int runyrs = 0;
-        std::vector<int> full_time_coord;
-
-        if (stage == "tr") {
-          runyrs = this->tr_yrs;
-          full_time_coord = temutil::get_timeseries2(this->hist_climate_file, "time", 0);
-        }
-        if (stage == "sc") {
-          runyrs = this->sc_yrs;
-          full_time_coord = temutil::get_timeseries2(this->proj_climate_file, "time", 0);
-        }
-
-        int tcV;
-        temutil::nc( nc_inq_varid(ncid, "time", &tcV));
-
-        size_t start[1];
-        size_t count[1];
-
-        start[0] = 0;
-        count[0] = runyrs * 12;
-
-        temutil::nc( nc_put_vara_int(ncid, tcV, start, count, &full_time_coord[0]) );
-
-      }
-
-
-      /* Close file. */
-      BOOST_LOG_SEV(glg, debug) << "Closing new file...";
-      temutil::nc( nc_close(ncid) );
-
-      // Add OutputSpec objects to the map tracking the appropriate timestep
-      if(new_spec.daily){
-        daily_netcdf_outputs.insert(std::map<std::string, OutputSpec>::value_type(name, new_spec));
-      }
-
-      else if(new_spec.monthly){
-        monthly_netcdf_outputs.insert(std::map<std::string, OutputSpec>::value_type(name, new_spec));
-        //monthly_netcdf_outputs.insert({name, filename}); c++11
-      }
-
-      else if(new_spec.yearly){
-        yearly_netcdf_outputs.insert(std::map<std::string, OutputSpec>::value_type(name, new_spec));
-      }
-
-    } // End file creation section (if timestep is specified)
-  } // End looping over the output spec file.
-}
-
-
-
-
-
+#include <exception>
+#include <json/value.h>
+#include <boost/filesystem.hpp>
+#include "../include/ModelData.h"
+
+#include "TEMLogger.h"
+#include "TEMUtilityFunctions.h"
+
+extern src::severity_logger< severity_level > glg;
+
+
+/** Returns a string with first colum r justified and
+ * of with 'w'. Can be used to build tables likle this:
+ *
+ *       somestr: 0
+ *       somestr: 0
+ *       somestr: 0
+ *
+ *  with a newline, for use in a table.
+ */
+std::string table_row(int w, std::string d, bool v) {
+  std::stringstream s;
+  s << std::setw(w) << std::setfill(' ') << d << ": " << v << "\n";
+  return s.str();
+}
+
+ModelData::~ModelData() {}
+
+ModelData::ModelData(Json::Value controldata):force_cmt(-1) {
+
+  BOOST_LOG_SEV(glg, debug) << "Creating a ModelData. New style constructor with injected controldata...";
+  
+  std::string stgstr(controldata["stage_settings"]["run_stage"].asString());
+
+  inter_stage_pause = controldata["stage_settings"]["inter_stage_pause"].asBool();
+  initmode = controldata["stage_settings"]["restart"].asInt();  // may become obsolete
+  tr_yrs        = controldata["stage_settings"]["tr_yrs"].asInt();
+  sc_yrs        = controldata["stage_settings"]["sc_yrs"].asInt();
+
+  parameter_dir     = controldata["IO"]["parameter_dir"].asString();
+  hist_climate_file = controldata["IO"]["hist_climate_file"].asString();
+  proj_climate_file = controldata["IO"]["proj_climate_file"].asString();
+  veg_class_file    = controldata["IO"]["veg_class_file"].asString();
+  fri_fire_file     = controldata["IO"]["fri_fire_file"].asString();
+  hist_exp_fire_file= controldata["IO"]["hist_exp_fire_file"].asString();
+  proj_exp_fire_file= controldata["IO"]["proj_exp_fire_file"].asString();
+  topo_file         = controldata["IO"]["topo_file"].asString();
+  drainage_file     = controldata["IO"]["drainage_file"].asString();
+  soil_texture_file = controldata["IO"]["soil_texture_file"].asString();
+  co2_file          = controldata["IO"]["co2_file"].asString();
+  runmask_file      = controldata["IO"]["runmask_file"].asString();
+  output_dir        = controldata["IO"]["output_dir"].asString();
+  output_spec_file  = controldata["IO"]["output_spec_file"].asString();
+  output_monthly    = controldata["IO"]["output_monthly"].asInt();
+  nc_eq             = controldata["IO"]["output_nc_eq"].asBool();
+  nc_sp             = controldata["IO"]["output_nc_sp"].asBool();
+  nc_tr             = controldata["IO"]["output_nc_tr"].asBool();
+  nc_sc             = controldata["IO"]["output_nc_sc"].asBool();
+
+  pid_tag           = controldata["calibration-IO"]["pid_tag"].asString();
+  caldata_tree_loc  = controldata["calibration-IO"]["caldata_tree_loc"].asString();
+
+  updatelai     = controldata["model_settings"]["dynamic_lai"].asInt(); // checked in Cohort::updateMonthly_DIMVeg
+
+
+  // Unused (11/23/2015)
+  changeclimate = controldata["model_settings"]["dynamic_climate"].asInt();
+  changeco2     = controldata["model_settings"]["varied_co2"].asInt();
+  useseverity   = controldata["model_settings"]["fire_severity_as_input"].asInt();
+
+}
+
+/** Update all the appropriate fields in ModelData from an ArgHandler object.
+
+    Pass const * so that access to ArgHandler is read-only.
+*/
+void ModelData::update(ArgHandler const * arghandler) {
+
+  BOOST_LOG_SEV(glg, debug) << "Updating ModelData from an ArgHandler...";
+
+  this->pr_yrs = arghandler->get_pr_yrs();
+  this->eq_yrs = arghandler->get_eq_yrs();
+  this->sp_yrs = arghandler->get_sp_yrs();
+  this->tr_yrs = arghandler->get_tr_yrs();
+  this->sc_yrs = arghandler->get_sc_yrs();
+  this->pid_tag = arghandler->get_pid_tag();
+  this->last_n_json_files = arghandler->get_last_n_json_files();
+  this->archive_all_json = arghandler->get_archive_all_json();
+  this->tar_caljson = arghandler->get_tar_caljson();
+
+  // it it was set on the command line, then use that value, otherwise,
+  // use the value
+  if (arghandler->get_inter_stage_pause()) {
+    this->inter_stage_pause = arghandler->get_inter_stage_pause();
+  }
+
+  // User wants to override the veg map
+  if (arghandler->get_force_cmt() >= 0) {
+    this->force_cmt = arghandler->get_force_cmt();
+  }
+}
+
+
+ModelData::ModelData():force_cmt(-1) {
+  set_envmodule(false);
+  set_bgcmodule(false);
+  set_dvmmodule(false);
+  set_dslmodule(false);
+  set_dsbmodule(false);
+}
+
+
+bool ModelData::get_envmodule() {
+  return this->envmodule;
+}
+void ModelData::set_envmodule(const std::string &s) {
+  BOOST_LOG_SEV(glg, info) << "Setting envmodule to " << s;
+  this->envmodule = temutil::onoffstr2bool(s);
+}
+void ModelData::set_envmodule(const bool v) {
+  BOOST_LOG_SEV(glg, info) << "Setting envmodule to " << v;
+  this->envmodule = v;
+}
+
+bool ModelData::get_bgcmodule() {
+  return this->bgcmodule;
+}
+void ModelData::set_bgcmodule(const std::string &s) {
+  BOOST_LOG_SEV(glg, info) << "Setting bgcmodule to " << s;
+  this->bgcmodule = temutil::onoffstr2bool(s);
+}
+void ModelData::set_bgcmodule(const bool v) {
+  BOOST_LOG_SEV(glg, info) << "Setting bgcmodule to " << v;
+  this->bgcmodule = v;
+}
+
+bool ModelData::get_dvmmodule() {
+  return this->dvmmodule;
+}
+void ModelData::set_dvmmodule(const std::string &s) {
+  BOOST_LOG_SEV(glg, info) << "Setting dvmmodule to " << s;
+  this->dvmmodule = temutil::onoffstr2bool(s);
+}
+void ModelData::set_dvmmodule(const bool v) {
+  BOOST_LOG_SEV(glg, info) << "Setting dvmmodule to " << v;
+  this->dvmmodule = v;
+}
+
+bool ModelData::get_dslmodule() {
+  return this->dslmodule;
+}
+void ModelData::set_dslmodule(const std::string &s) {
+  BOOST_LOG_SEV(glg, info) << "Setting dslmodule to " << s;
+  this->dslmodule = temutil::onoffstr2bool(s);
+}
+void ModelData::set_dslmodule(const bool v) {
+  BOOST_LOG_SEV(glg, info) << "Setting dslmodule to " << v;
+  this->dslmodule = v;
+}
+
+bool ModelData::get_dsbmodule() {
+  return this->dsbmodule;
+}
+void ModelData::set_dsbmodule(const std::string &s) {
+  BOOST_LOG_SEV(glg, info) << "Setting dsbmodule to " << s;
+  this->dsbmodule = temutil::onoffstr2bool(s);
+}
+void ModelData::set_dsbmodule(const bool v) {
+  BOOST_LOG_SEV(glg, info) << "Setting dsbmodule to " << v;
+  this->dsbmodule = v;
+}
+
+bool ModelData::get_nfeed() {
+  return this->nfeed;
+}
+void ModelData::set_nfeed(const std::string &s) {
+  BOOST_LOG_SEV(glg, info) << "Setting ModelData.nfeed to " << s;
+  this->nfeed = temutil::onoffstr2bool(s);
+}
+void ModelData::set_nfeed(const bool v) {
+  BOOST_LOG_SEV(glg, info) << "Setting ModelData.nfeed to " << v;
+  this->nfeed = v;
+}
+
+bool ModelData::get_avlnflg() {
+  return this->avlnflg;
+}
+void ModelData::set_avlnflg(const std::string &s) {
+  BOOST_LOG_SEV(glg, info) << "Setting ModelData.avlnflg to " << s;
+  this->avlnflg = temutil::onoffstr2bool(s);
+}
+void ModelData::set_avlnflg(const bool v) {
+  BOOST_LOG_SEV(glg, info) << "Setting ModelData.avlnflg to " << v;
+  this->avlnflg = v;
+}
+
+bool ModelData::get_baseline() {
+  return this->baseline;
+}
+void ModelData::set_baseline(const std::string &s) {
+  BOOST_LOG_SEV(glg, info) << "Setting ModelData.baseline to " << s;
+  this->baseline = temutil::onoffstr2bool(s);
+}
+void ModelData::set_baseline(const bool v) {
+  BOOST_LOG_SEV(glg, info) << "Setting ModelData.baseline to " << v;
+  this->baseline = v;
+}
+
+std::string ModelData::describe_module_settings() {
+  std::stringstream s;
+  s << table_row(15, "envmodule", this->get_envmodule());
+  s << table_row(15, "bgcmodule", this->get_bgcmodule());
+  s << table_row(15, "dvmmodule", this->get_dvmmodule());
+  s << table_row(15, "dslmodule", this->get_dslmodule());
+  s << table_row(15, "dsbmodule", this->get_dsbmodule());
+  s << table_row(15, "nfeed", this->get_nfeed());
+  s << table_row(15, "avlnflg", this->get_avlnflg());
+  return s.str();
+}
+
+
+/** Construct empty netCDF output files.
+ *
+ *  This function reads in output selections from a csv file specified
+ *  in the config file. It creates an OutputSpec and an empty
+ *  NetCDF file for each line.
+*/
+void ModelData::create_netCDF_output_files(int ysize, int xsize, const std::string& stage) {
+
+  boost::filesystem::path output_base = output_dir;
+
+  // Load output specification file
+  BOOST_LOG_SEV(glg, debug) << "Loading output specification file "<<output_spec_file;
+  std::ifstream output_csv(output_spec_file.c_str());
+
+  std::string s;
+  std::getline(output_csv, s); // Discard first line - header strings
+
+  std::string token;    // Substrings between commas
+  std::string name;     // CSV file variable name
+  std::string timestep; // Yearly, monthly, or daily
+  std::string invalid_option = "invalid"; // This marks an invalid selection
+
+  // Handle for the NetCDF file
+  int ncid;
+
+  // NetCDF file dimensions, applicable to all output files
+  int timeD;    // unlimited dimension
+  int xD;
+  int yD;
+
+  // NetCDF file dimensions; different dims are applicable for different vars.
+  int pftD;
+  int pftpartD;
+  int layerD;
+
+  // NetCDF variable handle
+  int Var;
+  int tcVar; // time coordinate variable
+
+  // 1D Coordinate
+  int vartype1D_dimids[1];
+
+  // 3D Ecosystem
+  int vartype3D_dimids[3];
+
+  // 4D Soil
+  int vartypeSoil4D_dimids[4];
+
+  // 4D Veg - PFT or compartment but not both
+  int vartypeVeg4D_dimids[4];
+
+  // 5D Veg - PFT and PFT compartment
+  int vartypeVeg5D_dimids[5];
+ 
+  // Ingest output specification file, create OutputSpec for each entry.
+  while(std::getline(output_csv, s)){ 
+
+    std::istringstream ss(s);
+
+    std::string units;
+    std::string desc;
+
+    OutputSpec new_spec;
+    new_spec.pft = false;
+    new_spec.compartment = false;
+    new_spec.layer = false;
+    new_spec.yearly = false;
+    new_spec.monthly = false;
+    new_spec.daily = false;
+    new_spec.dim_count = 3; // All variables have time, y, x
+
+    for(int ii=0; ii<9; ii++){
+      std::getline(ss, token, ',');
+      //std::cout<<"token: "<<token<<std::endl;
+
+      if(ii==0){ // Variable name
+        name = token; 
+      }
+      else if(ii==1){ // Short description
+        desc = token;
+      }
+      else if(ii==2){ // Units
+        units = token;
+      }
+      else if(ii==3){//Yearly
+        if(token.length()>0 && token.compare(invalid_option) != 0){
+          timestep = "yearly";
+          new_spec.yearly = true;
+        }
+      }
+      else if(ii==4){ // Monthly
+        if(token.length()>0 && token.compare(invalid_option) != 0){
+          timestep = "monthly";
+          new_spec.monthly = true;
+          new_spec.yearly = false;
+        }
+      }
+      else if(ii==5){ // Daily
+        if(token.length()>0 && token.compare(invalid_option) != 0){
+          timestep = "daily";
+          new_spec.daily = true;
+          new_spec.monthly = false;
+          new_spec.yearly = false;
+        }
+      }
+      else if(ii==6){ // PFT
+        if(token.length()>0 && token.compare(invalid_option) != 0){
+          new_spec.pft = true;
+          new_spec.dim_count++;
+        }
+      }
+      else if(ii==7){ // Compartment
+        if(token.length()>0 && token.compare(invalid_option) != 0){
+          new_spec.compartment = true;
+          new_spec.dim_count++;
+        }
+      }
+      else if(ii==8){ // Layer
+        if(token.length()>0 && token.compare(invalid_option) != 0){
+          new_spec.layer = true;
+          new_spec.dim_count++;
+        }
+      }
+    } // end looping over tokens (aka columns) in a line
+
+    // Only create a file if a timestep is specified for the variable.
+    // Otherwise, assume the user does not want that variable output.
+    if(new_spec.yearly || new_spec.monthly || new_spec.daily){
+
+      // File location information for reconstructing a complete path
+      // and filename during output.
+      new_spec.file_path = output_base.string();
+      new_spec.filename_prefix = name + "_" + timestep;
+
+      // Temporary name for file creation.
+      std::string creation_filename = name + "_" + timestep + "_" + stage + ".nc";
+
+      BOOST_LOG_SEV(glg, debug)<<"Variable: "<<name<<". Timestep: "<<timestep;
+
+      // filename with local path
+      boost::filesystem::path output_filepath = output_base / creation_filename;
+      // convert path to string for simplicity in the following function calls
+      std::string creation_filestr = output_filepath.string();
+
+      // Creating NetCDF file
+      BOOST_LOG_SEV(glg, debug)<<"Creating output NetCDF file "<<creation_filestr;
+      temutil::nc( nc_create_par(creation_filestr.c_str(), NC_CLOBBER|NC_NETCDF4|NC_MPIIO, MPI_COMM_WORLD, MPI_INFO_NULL, &ncid) );
+
+      BOOST_LOG_SEV(glg, debug) << "Adding file-level attributes";
+      temutil::nc( nc_put_att_text(ncid, NC_GLOBAL, "Git_SHA", strlen(GIT_SHA), GIT_SHA ) );
+
+      BOOST_LOG_SEV(glg, debug) << "Adding dimensions...";
+
+      // All variables will have dimensions: time, y, x
+      temutil::nc( nc_def_dim(ncid, "time", NC_UNLIMITED, &timeD) );
+      temutil::nc( nc_def_dim(ncid, "y", ysize, &yD) );
+      temutil::nc( nc_def_dim(ncid, "x", xsize, &xD) );
+
+      // System-wide variables
+      if(new_spec.dim_count==3){
+        vartype3D_dimids[0] = timeD;
+        vartype3D_dimids[1] = yD;
+        vartype3D_dimids[2] = xD;
+
+        temutil::nc( nc_def_var(ncid, name.c_str(), NC_DOUBLE, 3, vartype3D_dimids, &Var) );
+        //Instruct HDF5 to use independent parallel access for this variable
+        temutil::nc( nc_var_par_access(ncid, Var, NC_INDEPENDENT) );
+      }
+
+      // PFT specific dimensions
+      else if(new_spec.pft && !new_spec.compartment){
+        temutil::nc( nc_def_dim(ncid, "pft", NUM_PFT, &pftD) );
+
+        vartypeVeg4D_dimids[0] = timeD;
+        vartypeVeg4D_dimids[1] = pftD;
+        vartypeVeg4D_dimids[2] = yD;
+        vartypeVeg4D_dimids[3] = xD;
+
+        temutil::nc( nc_def_var(ncid, name.c_str(), NC_DOUBLE, 4, vartypeVeg4D_dimids, &Var) );
+        //Instruct HDF5 to use independent parallel access for this variable
+        temutil::nc( nc_var_par_access(ncid, Var, NC_INDEPENDENT) );
+      }
+
+      // PFT compartment only
+      else if(!new_spec.pft && new_spec.compartment){
+        temutil::nc( nc_def_dim(ncid, "pftpart", NUM_PFT_PART, &pftpartD) );
+
+        vartypeVeg4D_dimids[0] = timeD;
+        vartypeVeg4D_dimids[1] = pftpartD;
+        vartypeVeg4D_dimids[2] = yD;
+        vartypeVeg4D_dimids[3] = xD;
+
+        temutil::nc( nc_def_var(ncid, name.c_str(), NC_DOUBLE, 4, vartypeVeg4D_dimids, &Var) );
+        //Instruct HDF5 to use independent parallel access for this variable
+        temutil::nc( nc_var_par_access(ncid, Var, NC_INDEPENDENT) );
+      }
+
+      // PFT and PFT compartments
+      else if(new_spec.pft && new_spec.compartment){ 
+        temutil::nc( nc_def_dim(ncid, "pft", NUM_PFT, &pftD) );
+        temutil::nc( nc_def_dim(ncid, "pftpart", NUM_PFT_PART, &pftpartD) );
+
+        vartypeVeg5D_dimids[0] = timeD;
+        vartypeVeg5D_dimids[1] = pftpartD;
+        vartypeVeg5D_dimids[2] = pftD;
+        vartypeVeg5D_dimids[3] = yD;
+        vartypeVeg5D_dimids[4] = xD;
+
+        temutil::nc( nc_def_var(ncid, name.c_str(), NC_DOUBLE, 5, vartypeVeg5D_dimids, &Var) );
+        //Instruct HDF5 to use independent parallel access for this variable
+        temutil::nc( nc_var_par_access(ncid, Var, NC_INDEPENDENT) );
+      }
+
+      // Soil specific dimensions
+      else if(new_spec.layer){
+        temutil::nc( nc_def_dim(ncid, "layer", MAX_SOI_LAY, &layerD) );
+
+        vartypeSoil4D_dimids[0] = timeD;
+        vartypeSoil4D_dimids[1] = layerD;
+        vartypeSoil4D_dimids[2] = yD;
+        vartypeSoil4D_dimids[3] = xD;
+
+        temutil::nc( nc_def_var(ncid, name.c_str(), NC_DOUBLE, 4, vartypeSoil4D_dimids, &Var) );
+        //Instruct HDF5 to use independent parallel access for this variable
+        temutil::nc( nc_var_par_access(ncid, Var, NC_INDEPENDENT) );
+      }
+
+      //  monthly tr :  days since 1901, copy attributes and data from hist climate
+      //  yearly tr :  days since 1901, copy attributes from hist climate; generate data...
+      //
+      //  monthly sc : days since 2001, copy attributes and data from proj climate
+      //  yearly sc : days since 2001, copy attributes from proj climate, generate data...
+
+      if (stage == "tr" && (timestep == "yearly" || timestep == "monthly")) {
+        vartype1D_dimids[0] = timeD;
+        temutil::nc( nc_def_var(ncid, "time", NC_DOUBLE, 1, vartype1D_dimids, &tcVar) );
+
+        int hist_climate_ncid;
+        int hist_climate_tcV;
+
+        temutil::nc( nc_open(this->hist_climate_file.c_str(), NC_NOWRITE, &hist_climate_ncid) );
+        temutil::nc( nc_inq_varid(hist_climate_ncid, "time", &hist_climate_tcV));
+
+        // Copy attributes for time variable
+        temutil::nc( nc_copy_att(hist_climate_ncid, hist_climate_tcV, "units", ncid, tcVar));
+        temutil::nc( nc_copy_att(hist_climate_ncid, hist_climate_tcV, "calendar", ncid, tcVar));
+
+        // perhaps write calendar attribute if it does not exist?
+        //std::string s = "365_day";
+        //temutil::nc( nc_put_att_text(ncid, tcVar, "calendar", s.length(), s.c_str()) );
+
+      }
+
+      if (stage == "sc" && (timestep == "yearly" || timestep == "monthly")) {
+        vartype1D_dimids[0] = timeD;
+        temutil::nc( nc_def_var(ncid, "time", NC_DOUBLE, 1, vartype1D_dimids, &tcVar) );
+
+        int proj_climate_ncid;
+        int proj_climate_tcV;
+
+        temutil::nc( nc_open(this->proj_climate_file.c_str(), NC_NOWRITE, &proj_climate_ncid) );
+        temutil::nc( nc_inq_varid(proj_climate_ncid, "time", &proj_climate_tcV));
+
+        temutil::nc( nc_copy_att(proj_climate_ncid, proj_climate_tcV, "units", ncid, tcVar));
+        temutil::nc( nc_copy_att(proj_climate_ncid, proj_climate_tcV, "calendar", ncid, tcVar));
+
+        // perhaps write calendar attribute if it does not exist?
+        //std::string s = "365_day";
+        //temutil::nc( nc_put_att_text(ncid, tcVar, "calendar", s.length(), s.c_str()) );
+
+      }
+
+
+      BOOST_LOG_SEV(glg, debug) << "Adding variable-level attributes from output spec.";
+      temutil::nc( nc_put_att_text(ncid, Var, "units", units.length(), units.c_str()) );
+      temutil::nc( nc_put_att_text(ncid, Var, "long_name", desc.length(), desc.c_str()) );
+      temutil::nc( nc_put_att_double(ncid, Var, "_FillValue", NC_DOUBLE, 1, &MISSING_D) );
+
+      /* End Define Mode (not strictly necessary for netcdf 4) */
+      BOOST_LOG_SEV(glg, debug) << "Leaving 'define mode'...";
+      temutil::nc( nc_enddef(ncid) );
+
+      /* Fill out the time coordinate variable */
+      if ((stage == "tr") || (stage == "sc") && timestep == "yearly") {
+        BOOST_LOG_SEV(glg, debug) << "Time coordinate variable, tr or sc, yearly.";
+
+        int tcV;
+        temutil::nc( nc_inq_varid(ncid, "time", &tcV));
+
+        int runyrs;
+        if (stage == "tr") { runyrs = this->tr_yrs; }
+        if (stage == "sc") { runyrs = this->sc_yrs; }
+
+        std::vector<int> time_coord_values(runyrs, 0);
+        for (int i=0; i < runyrs; i++) {
+          time_coord_values.at(i) = 365 * i; // assumes attribute calendar:'365_day'
+        }
+        size_t start[1];
+        size_t count[1];
+
+        start[0] = 0;
+        count[0] = time_coord_values.size();
+
+        temutil::nc( nc_put_vara_int(ncid, tcV, start, count, &time_coord_values[0]) );
+
+      }
+
+      if ((stage == "tr" || stage == "sc") && timestep == "monthly") {
+        BOOST_LOG_SEV(glg, debug) << "Time coordinate variable, tr or sc, monthly.";
+
+        int runyrs = 0;
+        std::vector<int> full_time_coord;
+
+        if (stage == "tr") {
+          runyrs = this->tr_yrs;
+          full_time_coord = temutil::get_timeseries2(this->hist_climate_file, "time", 0);
+        }
+        if (stage == "sc") {
+          runyrs = this->sc_yrs;
+          full_time_coord = temutil::get_timeseries2(this->proj_climate_file, "time", 0);
+        }
+
+        int tcV;
+        temutil::nc( nc_inq_varid(ncid, "time", &tcV));
+
+        size_t start[1];
+        size_t count[1];
+
+        start[0] = 0;
+        count[0] = runyrs * 12;
+
+        temutil::nc( nc_put_vara_int(ncid, tcV, start, count, &full_time_coord[0]) );
+
+      }
+
+
+      /* Close file. */
+      BOOST_LOG_SEV(glg, debug) << "Closing new file...";
+      temutil::nc( nc_close(ncid) );
+
+      // Add OutputSpec objects to the map tracking the appropriate timestep
+      if(new_spec.daily){
+        daily_netcdf_outputs.insert(std::map<std::string, OutputSpec>::value_type(name, new_spec));
+      }
+
+      else if(new_spec.monthly){
+        monthly_netcdf_outputs.insert(std::map<std::string, OutputSpec>::value_type(name, new_spec));
+        //monthly_netcdf_outputs.insert({name, filename}); c++11
+      }
+
+      else if(new_spec.yearly){
+        yearly_netcdf_outputs.insert(std::map<std::string, OutputSpec>::value_type(name, new_spec));
+      }
+
+    } // End file creation section (if timestep is specified)
+  } // End looping over the output spec file.
+}
+
+
+
+
+