--- conflicted
+++ resolved
@@ -35,16 +35,13 @@
 # ones.
 extensions = [
   'sphinx.ext.autosectionlabel',
-<<<<<<< HEAD
   'sphinx_toolbox.collapse',
   'jupyter_sphinx', # executes inline ipython/jupyter notebook code...
-=======
   'sphinx.ext.autodoc',
   #'sphinx.ext.autosummary',
   #'sphinx.ext.automodule',
   #'numpydoc',
   'sphinx.ext.napoleon',
->>>>>>> 1252bef2
 ]
 
 
